--- conflicted
+++ resolved
@@ -1,11 +1,7 @@
 apiVersion: v2
 name: kubechecks
 description: A Helm chart for kubechecks
-<<<<<<< HEAD
-version: 0.5.1
-=======
-version: 0.5.2
->>>>>>> 18678771
+version: 0.5.3
 type: application
 maintainers:
   - name: zapier